--- conflicted
+++ resolved
@@ -5,7 +5,6 @@
 ## 🌟 Features
 
 ### Core Travel Planning
-<<<<<<< HEAD
 
 - **AI-Powered Trip Planning**: Intelligent destination recommendations and itinerary generation
 - **Real-time Collaboration**: Multi-user trip planning with role-based permissions
@@ -300,289 +299,21 @@
 ```bash
 flutter build apk --release
 ```
-=======
-- **AI-Powered Trip Planning**: Intelligent destination recommendations and itinerary generation
-- **Real-time Collaboration**: Multi-user trip planning with role-based permissions
-- **Offline Support**: Full offline functionality with automatic sync
-- **Emergency Assistance**: SOS features with emergency contact management
-- **Enhanced Maps Integration**: Advanced Google Maps integration with trip visualization
-- **Multi-language Support**: 50+ languages with Google Translate integration
-- **Trip Sharing**: Multiple sharing methods including QR codes and shareable links
-
-### Advanced Features
-- **Trip Execution**: Real-time trip tracking with check-in/check-out system
-- **Notifications**: Firebase Cloud Messaging for real-time updates
-- **Payment Integration**: Stripe and Google Pay support
-- **Performance Optimization**: Advanced caching and performance monitoring
-- **Material 3 Design**: Modern UI with comprehensive theming
-
-## 🚀 Quick Start
-
-### Prerequisites
-
-- Flutter SDK (3.24.0 or later)
-- Dart SDK (3.5.0 or later)
-- Android Studio / VS Code
-- Git
-
-### Installation
-
-1. **Clone the repository**
-   ```bash
-   git clone https://github.com/aigamer-dev/Trip-Wizards.git
-   cd Trip-Wizards
-   cd travel_wizards
-   ```
-
-2. **Install dependencies**
-   ```bash
-   flutter pub get
-   ```
-
-3. **Set up environment variables**
-   ```bash
-   cp ../.env.template ../.env
-   # Edit .env file with your actual credentials
-   ```
-
-4. **Configure Firebase** (See [Firebase Setup](#firebase-setup))
-
-5. **Configure Google Services** (See [Google Services Setup](#google-services-setup))
-
-6. **Run the app**
-   ```bash
-   flutter run
-   ```
-
-## 🔧 Configuration
-
-### Firebase Setup
-
-1. **Create Firebase Project**
-   - Go to [Firebase Console](https://console.firebase.google.com/)
-   - Create a new project or use existing one
-   - Enable Authentication, Firestore, Storage, and Cloud Messaging
-
-2. **Download Configuration Files**
-   - **Android**: Download `google-services.json`
-     ```bash
-     # Place in: travel_wizards/android/app/google-services.json
-     cp travel_wizards/android/app/google-services.template.json travel_wizards/android/app/google-services.json
-     # Edit with your actual configuration
-     ```
-   
-   - **Web**: Get Firebase config object
-     ```bash
-     # Edit web files with your Firebase configuration
-     cp travel_wizards/web/index.template.html travel_wizards/web/index.html
-     cp travel_wizards/web/firebase-messaging-sw.template.js travel_wizards/web/firebase-messaging-sw.js
-     # Replace placeholders with your actual Firebase config
-     ```
-
-3. **Configure Firebase Options**
-   ```bash
-   cp travel_wizards/lib/firebase_options.template.dart travel_wizards/lib/firebase_options.dart
-   # Edit with your Firebase configuration
-   ```
-
-4. **Update .env file**
-   ```env
-   FIREBASE_PROJECT_ID=your-project-id
-   FIREBASE_WEB_API_KEY=your-web-api-key
-   FIREBASE_ANDROID_API_KEY=your-android-api-key
-   FIREBASE_MESSAGING_SENDER_ID=your-sender-id
-   FIREBASE_AUTH_DOMAIN=your-project.firebaseapp.com
-   FIREBASE_STORAGE_BUCKET=your-project.firebasestorage.app
-   FIREBASE_WEB_APP_ID=your-web-app-id
-   FIREBASE_ANDROID_APP_ID=your-android-app-id
-   ```
-
-### Google Services Setup
-
-1. **Google Maps API**
-   - Enable Maps SDK for Android/iOS in Google Cloud Console
-   - Create API key and restrict to your app
-   - Update `.env`:
-     ```env
-     GOOGLE_MAPS_API_KEY=your-maps-api-key
-     GOOGLE_MAPS_WEB_API_KEY=your-web-maps-api-key
-     ```
-   - Update Android strings:
-     ```bash
-     cp travel_wizards/android/app/src/main/res/values/strings.template.xml travel_wizards/android/app/src/main/res/values/strings.xml
-     # Replace YOUR_GOOGLE_MAPS_API_KEY with your actual key
-     ```
-   - Update web index.html:
-     ```bash
-     # In travel_wizards/web/index.html, replace YOUR_GOOGLE_MAPS_API_KEY
-     ```
-
-2. **Google Translate API**
-   - Enable Cloud Translation API in Google Cloud Console
-   - Create service account and download JSON key OR use API key
-   - Update `.env`:
-     ```env
-     GOOGLE_TRANSLATE_API_KEY=your-translate-api-key
-     ```
-
-### Payment Setup (Stripe)
-
-1. **Stripe Configuration**
-   - Create Stripe account at [stripe.com](https://stripe.com)
-   - Get publishable and secret keys from Dashboard > Developers > API keys
-   - Update `.env`:
-     ```env
-     STRIPE_PUBLISHABLE_KEY=pk_test_your-publishable-key
-     STRIPE_SECRET_KEY=sk_test_your-secret-key
-     ```
-
-### Environment Variables
-
-Copy `.env.template` to `.env` and configure all required variables:
-
-```env
-# Firebase Configuration
-FIREBASE_PROJECT_ID=your-firebase-project-id
-FIREBASE_STORAGE_BUCKET=your-firebase-project-id.firebasestorage.app
-FIREBASE_MESSAGING_SENDER_ID=your-messaging-sender-id
-FIREBASE_AUTH_DOMAIN=your-firebase-project-id.firebaseapp.com
-
-# Firebase Platform-Specific Keys
-FIREBASE_WEB_API_KEY=your-web-api-key
-FIREBASE_WEB_APP_ID=your-web-app-id
-FIREBASE_MEASUREMENT_ID=your-measurement-id
-FIREBASE_ANDROID_API_KEY=your-android-api-key
-FIREBASE_ANDROID_APP_ID=your-android-app-id
-
-# Google Services
-GOOGLE_MAPS_API_KEY=your-google-maps-api-key
-GOOGLE_MAPS_WEB_API_KEY=your-google-maps-web-api-key
-GOOGLE_TRANSLATE_API_KEY=your-google-translate-api-key
-
-# Payment Processing
-STRIPE_PUBLISHABLE_KEY=pk_test_your-stripe-publishable-key
-STRIPE_SECRET_KEY=sk_test_your-stripe-secret-key
-
-# Development Settings
-DEBUG_MODE=true
-LOG_LEVEL=debug
-
-# Optional External APIs
-WEATHER_API_KEY=your-weather-api-key
-PLACES_API_KEY=your-places-api-key
-```
-
-## 🏗️ Project Structure
-
-```
-travel_wizards/
-├── lib/
-│   ├── src/
-│   │   ├── data/              # Data controllers and state management
-│   │   ├── models/            # Data models and entities
-│   │   ├── screens/           # UI screens and pages
-│   │   ├── services/          # Business logic and external APIs
-│   │   ├── widgets/           # Reusable UI components
-│   │   ├── routing/           # Navigation and routing
-│   │   └── common/            # Shared utilities and constants
-│   ├── firebase_options.dart  # Firebase configuration (create from template)
-│   └── main.dart             # App entry point
-├── android/                   # Android platform code
-├── ios/                      # iOS platform code  
-├── web/                      # Web platform code
-├── assets/                   # App assets (images, fonts, etc.)
-└── test/                     # Tests
-```
-
-## 🔒 Security Configuration
-
-### Files to Configure (DO NOT COMMIT THESE)
-
-The following files contain sensitive information and should be created from their templates:
-
-1. **`.env`** - Environment variables (root directory)
-2. **`travel_wizards/lib/firebase_options.dart`** - Firebase configuration
-3. **`travel_wizards/android/app/google-services.json`** - Android Firebase config
-4. **`travel_wizards/android/app/src/main/res/values/strings.xml`** - Android Maps API key
-5. **`travel_wizards/web/index.html`** - Web Firebase config and Maps API key
-6. **`travel_wizards/web/firebase-messaging-sw.js`** - Web Firebase messaging
-
-### Template Files (Safe to Commit)
-
-Template files are provided for all sensitive configurations:
-- `.env.template`
-- `travel_wizards/lib/firebase_options.template.dart`
-- `travel_wizards/android/app/google-services.template.json`
-- `travel_wizards/android/app/src/main/res/values/strings.template.xml`
-- `travel_wizards/web/index.template.html`
-- `travel_wizards/web/firebase-messaging-sw.template.js`
-
-### Firebase Security Rules
-
-Configure Firestore security rules in Firebase Console:
-
-```javascript
-rules_version = '2';
-service cloud.firestore {
-  match /databases/{database}/documents {
-    // Users can only access their own data
-    match /users/{userId} {
-      allow read, write: if request.auth != null && request.auth.uid == userId;
-    }
-    
-    // Trip access based on collaboration rules
-    match /trips/{tripId} {
-      allow read, write: if request.auth != null && 
-        (resource.data.createdBy == request.auth.uid ||
-         request.auth.uid in resource.data.collaborators);
-    }
-    
-    // Emergency contacts - user-specific
-    match /emergency_contacts/{userId} {
-      allow read, write: if request.auth != null && request.auth.uid == userId;
-    }
-  }
-}
-```
-
-## 🧪 Testing
-
-```bash
-# Run all tests
-flutter test
-
-# Run specific test file
-flutter test test/widget_test.dart
-
-# Run tests with coverage
-flutter test --coverage
-```
-
-## 🔨 Building
-
-### Development Build
-```bash
-flutter run --debug
-```
-
-### Production Build
-
-**Android APK:**
-```bash
-flutter build apk --release
-```
 
 **Android App Bundle:**
+
 ```bash
 flutter build appbundle --release
 ```
 
 **Web:**
+
 ```bash
 flutter build web --release
 ```
 
 ### Build with Environment Variables
+
 ```bash
 flutter build apk --release \
   --dart-define=STRIPE_PUBLISHABLE_KEY=pk_live_xxx \
@@ -593,6 +324,7 @@
 ## 🚀 Deployment
 
 ### Firebase Hosting (Web)
+
 ```bash
 npm install -g firebase-tools
 firebase login
@@ -602,11 +334,13 @@
 ```
 
 ### Google Play Store (Android)
+
 1. Create signed AAB: `flutter build appbundle --release`
 2. Upload to Google Play Console
 3. Configure store listing and metadata
 
 ### App Store (iOS)
+
 1. Build in Xcode with release configuration
 2. Archive and upload to App Store Connect
 3. Configure app metadata and submit for review
@@ -616,25 +350,30 @@
 ### Common Issues
 
 **Build Errors:**
+
 - Ensure all environment variables are set in `.env`
 - Check Flutter doctor: `flutter doctor`
 - Clean and rebuild: `flutter clean && flutter pub get`
 
 **Firebase Issues:**
+
 - Verify configuration files are in correct locations
 - Check Firebase project settings match your `.env` values
 - Ensure all required services are enabled in Firebase Console
 
 **Maps Not Loading:**
+
 - Verify Google Maps API key is correct and unrestricted for development
 - Check API key restrictions in Google Cloud Console for production
 - Ensure Maps SDK is enabled for your platform
 
 **Permission Errors:**
+
 - Check Android permissions in `android/app/src/main/AndroidManifest.xml`
 - Verify iOS permissions in `ios/Runner/Info.plist`
 
 ### Getting Help
+
 - Create an issue on GitHub with detailed error information
 - Check existing issues for solutions
 - Review Flutter and Firebase documentation
@@ -650,116 +389,15 @@
 ## 📊 Performance Features
 
 The app includes comprehensive performance monitoring:
+
 - Widget caching for improved rendering
 - Image optimization and lazy loading
 - Efficient state management with proper disposal
 - Network request optimization and caching
 - Memory usage monitoring and optimization
->>>>>>> ed907f75
-
-**Android App Bundle:**
-
-```bash
-flutter build appbundle --release
-```
-
-**Web:**
-
-```bash
-flutter build web --release
-```
-
-### Build with Environment Variables
-
-```bash
-flutter build apk --release \
-  --dart-define=STRIPE_PUBLISHABLE_KEY=pk_live_xxx \
-  --dart-define=FIREBASE_PROJECT_ID=production-project \
-  --dart-define=GOOGLE_MAPS_API_KEY=production-maps-key
-```
-
-## 🚀 Deployment
-
-### Firebase Hosting (Web)
-
-```bash
-npm install -g firebase-tools
-firebase login
-firebase init hosting
-flutter build web --release
-firebase deploy
-```
-
-### Google Play Store (Android)
-
-1. Create signed AAB: `flutter build appbundle --release`
-2. Upload to Google Play Console
-3. Configure store listing and metadata
-
-### App Store (iOS)
-
-1. Build in Xcode with release configuration
-2. Archive and upload to App Store Connect
-3. Configure app metadata and submit for review
-
-## 🆘 Troubleshooting
-
-<<<<<<< HEAD
-### Common Issues
-
-**Build Errors:**
-
-- Ensure all environment variables are set in `.env`
-- Check Flutter doctor: `flutter doctor`
-- Clean and rebuild: `flutter clean && flutter pub get`
-
-**Firebase Issues:**
-
-- Verify configuration files are in correct locations
-- Check Firebase project settings match your `.env` values
-- Ensure all required services are enabled in Firebase Console
-
-**Maps Not Loading:**
-
-- Verify Google Maps API key is correct and unrestricted for development
-- Check API key restrictions in Google Cloud Console for production
-- Ensure Maps SDK is enabled for your platform
-
-**Permission Errors:**
-
-- Check Android permissions in `android/app/src/main/AndroidManifest.xml`
-- Verify iOS permissions in `ios/Runner/Info.plist`
-
-### Getting Help
-
-- Create an issue on GitHub with detailed error information
-- Check existing issues for solutions
-- Review Flutter and Firebase documentation
-
-## 📄 License
-
-This project is licensed under the MIT License - see the [LICENSE](LICENSE) file for details.
-
-## 🤝 Contributing
-
-Please read [CONTRIBUTING.md](CONTRIBUTING.md) for details on our code of conduct and the process for submitting pull requests.
-
-## 📊 Performance Features
-
-The app includes comprehensive performance monitoring:
-
-- Widget caching for improved rendering
-- Image optimization and lazy loading
-- Efficient state management with proper disposal
-- Network request optimization and caching
-- Memory usage monitoring and optimization
 
 ---
 
 ### Built with ❤️ using Flutter
 
-=======
-**Built with ❤️ using Flutter**
-
->>>>>>> ed907f75
 For questions or support, please create an issue on GitHub.